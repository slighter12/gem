package gem

import (
	"crypto/md5"
	"encoding/hex"
	"encoding/json"
	"fmt"
	"log"
	"os"
	"path/filepath"
	"regexp"
	"sort"
	"strconv"
	"strings"
	"time"
)

// MigrationTool represents the type of migration tool to be used for database schema migrations.
type MigrationTool int

const (
	// RawSQL generates plain SQL migration files without any specific migration tool format.
	RawSQL MigrationTool = iota
	// Goose generates migration files in the format compatible with the Goose migration tool.
	// See: https://github.com/pressly/goose
	Goose
	// GolangMigrate generates migration files in the format compatible with the Golang-Migrate tool.
	// See: https://github.com/golang-migrate/migrate
	GolangMigrate
)

// Config defines the configuration options for the database schema migration generator.
type Config struct {
	// Tool specifies which migration tool format to use for generating migration files.
	// Available options are:
	// - RawSQL: Plain SQL files
	// - Goose: Goose-compatible format
	// - GolangMigrate: Golang-Migrate compatible format
	//
	// Default: RawSQL
	Tool MigrationTool

	// QuoteChar specifies the quote character to use for SQL identifiers.
	// For MySQL use backtick (`), for PostgreSQL use double quote (")
	//
	// Default: ` (backtick for MySQL)
	QuoteChar rune

	// OutputPath specifies the directory path where migration files will be stored.
	// The path can be either absolute or relative to the current working directory.
	//
	// Default: ./migrations
	OutputPath string

	// KeepDroppedColumn determines whether to preserve dropped columns in down migrations.
	// When set to true, dropped columns will be restored in down migrations.
	// When set to false, dropped columns will be permanently removed.
	//
	// Default: false
	KeepDroppedColumn bool

	// RawSQLAggregation determines whether to aggregate multiple models into a single migration file.
	// When set to true, all models will be aggregated into a single migration file.
	// When set to false, each model will have its own migration file.
	//
	//	- Note: This option is only applicable when using the RawSQL tool.
	//
	// Default: false
	RawSQLAggregation bool
}

func (c *Config) getExportDir() string {
	if len(c.OutputPath) == 0 {
		return "." + string(os.PathSeparator) + "migrations"
	}

	return c.OutputPath
}

type migrator struct {
	conf      *Config
	quote     *quote
	models    []interface{}
	snapshots []*modelSnapshot
}

// New creates a new migrator instance with the given configuration.
// If config is nil, default configuration values will be used.
func New(config *Config) *migrator {
	quote := newQuote(config.QuoteChar)
	return &migrator{
		conf:      config,
		quote:     quote,
		models:    make([]interface{}, 0),
		snapshots: make([]*modelSnapshot, 0),
	}
}

// AddModels adds one or more models to the migrator for schema migration generation.
// The models should be struct types that represent database tables.
// Returns the migrator instance for method chaining.
func (m *migrator) AddModels(models ...interface{}) *migrator {
	m.models = append(m.models, models...)

	// sort by model name
	sort.Slice(m.models, func(i, j int) bool {
		return getTableName(m.models[i]) < getTableName(m.models[j])
	})

	return m
}

// Generate executes the migration generation process for all added models.
// It performs the following steps:
// 1. Creates necessary directories for migration files
// 2. Loads existing snapshots if any
// 3. For each model:
//   - Generates SQL schema and indexes
//   - Compares with previous snapshot if exists
//   - Creates migration files for schema changes
//   - Updates snapshots
//
// 4. Saves updated snapshots
//
// Returns an error if any step fails during the process.
func (m *migrator) Generate() error {
	if len(m.models) == 0 {
		return nil
	}

	if err := os.MkdirAll(m.conf.getExportDir(), 0755); err != nil {
		return err
	}

	if err := os.MkdirAll(m.snapshotsDir(), 0755); err != nil {
		return err
	}

	if err := m.loadSnapshots(); err != nil {
		return err
	}

	now := time.Now()
	timestamp, err := strconv.ParseInt(now.Format("20060102150405"), 10, 64)
	if err != nil {
		return fmt.Errorf("parse timestamp, err: %w", err)
	}

	timestamp -= int64(len(m.models))

	doNotEditSignFilename := filepath.Join(m.conf.getExportDir(), _doNotEditFolderFilename)
	_ = os.Truncate(doNotEditSignFilename, 0)
	if err := os.WriteFile(doNotEditSignFilename, []byte(_doNotEditFolderContent), 0644); err != nil {
		return fmt.Errorf("generate do not edit sign file, err: %w", err)
	}

	log.Println("...\tStart generating migration.")

	infos := make([]migrationFileInfo, 0, len(m.models))

	for _, model := range m.models {
		timestamp++

		schema, indexes, err := parseModelToSQLWithIndexes(model, m.quote)
		if err != nil {
			return fmt.Errorf("parse model, err: %w", err)
		}

		tableName := getTableName(model)
		newHash := m.generateHash(schema, indexes)
		snapshot := m.findSnapshot(tableName)

		if snapshot == nil {
			// New table
			info := m.generateMigrationFileInfo(timestamp, tableName, schema, indexes, true)
			infos = append(infos, info)
			m.snapshots = append(m.snapshots, &modelSnapshot{
				Name:    tableName,
				Hash:    newHash,
				Schema:  schema,
				Indexes: indexes,
			})
		} else if snapshot.Hash != newHash {
			// Check if there are actual changes
			upStatements, _ := m.generateAlterStatements(tableName, schema, indexes)
			if len(upStatements) > 0 {
				// Only generate migration file when there are actual changes
				info := m.generateMigrationFileInfo(timestamp, tableName, schema, indexes, false)
				infos = append(infos, info)
				snapshot.Hash = newHash
				snapshot.Schema = schema
				snapshot.Indexes = indexes
			}
		}
	}

	aggregateContent := &strings.Builder{}

	for _, info := range infos {
		if m.conf.RawSQLAggregation {
			aggregateContent.WriteByte('\n')
			aggregateContent.WriteString(info.upContent)
			aggregateContent.WriteByte('\n')
			aggregateContent.WriteByte('\n')
		} else {
			if err := os.WriteFile(filepath.Join(m.conf.getExportDir(), info.upFilename), []byte(info.wrapDoNotEditUpContent()), 0644); err != nil {
				return fmt.Errorf("write (%s), err: %w", info.upFilename, err)
			}

			if len(info.downFilename) != 0 {
				if err := os.WriteFile(filepath.Join(m.conf.getExportDir(), info.downFilename), []byte(info.wrapDoNotEditDownContent()), 0644); err != nil {
					return fmt.Errorf("write (%s), err: %w", info.downFilename, err)
				}
			}

			log.Default().Printf("OK\t%s", info.upFilename)
		}
	}

	if m.conf.RawSQLAggregation && aggregateContent.Len() != 0 {
		filename := filepath.Join(m.conf.getExportDir(), "aggregation.sql")
		f, err := os.OpenFile(filename, os.O_CREATE|os.O_WRONLY|os.O_APPEND, 0644)
		if err != nil {
			return fmt.Errorf("open (%s), err: %w", filename, err)
		}
		defer f.Close()

		header := fmt.Sprintf("\n\n-- %s\n-- Generate by https://github.com/yanun0323/gem\n", now.Format("2006-01-02 15:04:05"))
		content := header + aggregateContent.String()

		if _, err := f.WriteString(content); err != nil {
			return fmt.Errorf("write (%s), err: %w", filename, err)
		}

		log.Default().Printf("OK\t%s", filename)
	}

	log.Println("\tGenerate migration done.")

	return m.saveSnapshots()
}

const (
	_snapshotName = "snapshots.json"
)

type modelSnapshot struct {
	Name    string   `json:"name"`
	Hash    string   `json:"hash"`
	Schema  string   `json:"schema"`
	Indexes []string `json:"indexes"`
}

type columnDef struct {
	Name        string
	Type        string
	Constraints []string
	Position    int
}

type tableDef struct {
	Name    string
	Columns []columnDef
	Indexes []string
}

// alterOperation defines a change operation
type alterOperation struct {
	Up   string
	Down string
}

type indexDef struct {
	Name      string
	Columns   []string
	IsUnique  bool
	TableName string
}

func (idx *indexDef) ToSQL() string {
	// Ensure no duplicate columns
	idx.Columns = removeDuplicates(idx.Columns)

	if idx.IsUnique {
		return fmt.Sprintf("CREATE UNIQUE INDEX %s ON %s (%s);",
			idx.Name, idx.TableName, strings.Join(idx.Columns, ", "))
	}

	return fmt.Sprintf("CREATE INDEX %s ON %s (%s);",
		idx.Name, idx.TableName, strings.Join(idx.Columns, ", "))
}

func (m *migrator) snapshotsDir() string {
	return filepath.Join(m.conf.getExportDir(), ".gem")
}

func (m *migrator) loadSnapshots() error {
	snapshotFile := filepath.Join(m.snapshotsDir(), _snapshotName)
	data, err := os.ReadFile(snapshotFile)
	if err != nil {
		if os.IsNotExist(err) {
			return nil
		}
		return fmt.Errorf("read snapshots, err: %w", err)
	}

	return json.Unmarshal(data, &m.snapshots)
}

func (m *migrator) saveSnapshots() error {
	snapshotFile := filepath.Join(m.snapshotsDir(), _snapshotName)
	data, err := json.MarshalIndent(m.snapshots, "", "  ")
	if err != nil {
		return fmt.Errorf("marshal snapshots, err: %w", err)
	}

	return os.WriteFile(snapshotFile, data, 0644)
}

func (m *migrator) findSnapshot(name string) *modelSnapshot {
	for _, s := range m.snapshots {
		if s.Name == name {
			return s
		}
	}
	return nil
}

func (m *migrator) generateHash(schema string, indexes []string) string {
	h := md5.New()
	h.Write([]byte(normalizeWhitespace(schema)))
	for _, idx := range indexes {
		h.Write([]byte(normalizeWhitespace(idx)))
	}
	return hex.EncodeToString(h.Sum(nil))
}

const (
	_textDoNotEdit   = "-- DO NOT EDIT THIS FILE!!!"
	_textGeneratedBy = "-- Generate by https://github.com/yanun0323/gem"
)

func wrapDoNotEdit(s string) string {
	return _textDoNotEdit + "\n--\n" + _textGeneratedBy + "\n\n" + s + "\n\n" + _textDoNotEdit
}

type migrationFileInfo struct {
	upFilename   string
	downFilename string
	upContent    string
	downContent  string
}

func (m *migrationFileInfo) wrapDoNotEditUpContent() string {
	return wrapDoNotEdit(m.upContent)
}

func (m *migrationFileInfo) wrapDoNotEditDownContent() string {
	return wrapDoNotEdit(m.downContent)
}

func (m *migrator) generateMigrationFileInfo(timestamp int64, tableName string, schema string, indexes []string, isNew bool) migrationFileInfo {
	var (
		upFilename string
		upContent  string

		downFilename string
		downContent  string
	)

	if isNew {
		// Case of new table
		switch m.conf.Tool {
		case RawSQL:
			upFilename = fmt.Sprintf("%d_create_%s.sql", timestamp, tableName)
			if len(indexes) == 0 {
				upContent = schema
			} else {
				upContent = schema + "\n" + joinStrings(indexes, "\n")
			}
		case Goose:
			upFilename = fmt.Sprintf("%d_create_%s.sql", timestamp, tableName)
			if len(indexes) == 0 {
				upContent = fmt.Sprintf("-- +goose Up\n%s\n\n-- +goose Down\nDROP TABLE IF EXISTS %s;\n",
<<<<<<< HEAD
					schema, quote(tableName, m.conf.QuoteChar))
			} else {
				upContent = fmt.Sprintf("-- +goose Up\n%s\n\n%s\n\n-- +goose Down\nDROP TABLE IF EXISTS %s;\n",
					schema, joinStrings(indexes, "\n"), quote(tableName, m.conf.QuoteChar))
=======
					schema, m.quote.Wrap(tableName))
			} else {
				upContent = fmt.Sprintf("-- +goose Up\n%s\n\n%s\n\n-- +goose Down\nDROP TABLE IF EXISTS %s;\n",
					schema, joinStrings(indexes, "\n"), m.quote.Wrap(tableName))
>>>>>>> 833c3290
			}
		case GolangMigrate:
			upFilename = fmt.Sprintf("%d_create_%s.up.sql", timestamp, tableName)
			if len(indexes) == 0 {
				upContent = schema
			} else {
				upContent = schema + "\n\n" + joinStrings(indexes, "\n")
			}

			downFilename = fmt.Sprintf("%d_create_%s.down.sql", timestamp, tableName)
<<<<<<< HEAD
			downContent = fmt.Sprintf("DROP TABLE IF EXISTS %s;", quote(tableName, m.conf.QuoteChar))
=======
			downContent = fmt.Sprintf("DROP TABLE IF EXISTS %s;", m.quote.Wrap(tableName))
>>>>>>> 833c3290
		}
	} else {
		// Case of table modification
		upStatements, downStatements := m.generateAlterStatements(tableName, schema, indexes)
		switch m.conf.Tool {
		case RawSQL:
			upFilename = fmt.Sprintf("%d_alter_%s.sql", timestamp, tableName)
			upContent = joinStrings(upStatements, "\n")
		case Goose:
			upFilename = fmt.Sprintf("%d_alter_%s.sql", timestamp, tableName)
			upContent = fmt.Sprintf("-- +goose Up\n%s\n\n-- +goose Down\n%s\n",
				joinStrings(upStatements, "\n"),
				joinStrings(downStatements, "\n"))
		case GolangMigrate:
			upFilename = fmt.Sprintf("%d_alter_%s.up.sql", timestamp, tableName)
			upContent = joinStrings(upStatements, "\n")

			downFilename = fmt.Sprintf("%d_alter_%s.down.sql", timestamp, tableName)
			downContent = joinStrings(downStatements, "\n")
		}
	}

	info := migrationFileInfo{
		upFilename:   upFilename,
		upContent:    upContent,
		downFilename: downFilename,
		downContent:  downContent,
	}

	return info
}

func (m *migrator) generateAlterStatements(tableName string, newSchema string, newIndexes []string) (upStatements []string, downStatements []string) {
	// Parse new schema
	newDef, err := parseCreateTable(newSchema, m.quote)
	if err != nil {
		return []string{fmt.Sprintf("-- Error parsing new schema: %v", err)}, nil
	}

	// Get old schema from snapshot
	snapshot := m.findSnapshot(tableName)
	if snapshot == nil {
		return []string{fmt.Sprintf("-- Unable to find snapshot for table %s", tableName)}, nil
	}

	oldDef, err := parseCreateTable(snapshot.Schema, m.quote)
	if err != nil {
		return []string{fmt.Sprintf("-- Error parsing old schema: %v", err)}, nil
	}

	// Compare column differences
	columnOps := m.compareColumns(tableName, oldDef.Columns, newDef.Columns)
	for _, op := range columnOps {
		if op.Up != "" {
			upStatements = append(upStatements, op.Up)
		}
		if op.Down != "" {
			downStatements = append(downStatements, op.Down)
		}
	}

	// Compare index differences
	indexOps := compareIndexes(snapshot.Indexes, newIndexes)
	for _, op := range indexOps {
		if op.Up != "" {
			upStatements = append(upStatements, op.Up)
		}
		if op.Down != "" {
			downStatements = append(downStatements, op.Down)
		}
	}

	return upStatements, downStatements
}

func normalizeWhitespace(s string) string {
	ss := s
	ss = strings.ReplaceAll(strings.ReplaceAll(ss, "\t", " "), "\n", " ")

	count := len(ss)
	for {
		ss = strings.ReplaceAll(ss, "  ", " ")
		if len(ss) == count {
			break
		}
		count = len(ss)
	}

	return ss
}

func joinStrings(str []string, sep string) string {
	if len(str) == 0 {
		return ""
	}
	result := str[0]
	for _, s := range str[1:] {
		result += sep + s
	}
	return result
}

// parseCreateTable parses CREATE TABLE statement
func parseCreateTable(sql string, quote *quote) (*tableDef, error) {
	// Remove extra whitespace and newlines
	sql = strings.TrimSpace(sql)

	// Parse table name
	tableNameRegex := regexp.MustCompile(`CREATE TABLE IF NOT EXISTS ` + quote.RegexPattern() + ` \(([\s\S]+)\);`)
	matches := tableNameRegex.FindStringSubmatch(sql)
	if len(matches) != 3 {
		return nil, fmt.Errorf("invalid CREATE TABLE syntax")
	}

	tableName := matches[1]
	columnsStr := matches[2]

	// Split column definitions
	var columns []columnDef
	var currentColumn string
	var inParentheses int
	position := 0 // 增加位置計數器

	// Split by lines and process each line
	lines := strings.Split(columnsStr, "\n")
	for _, line := range lines {
		line = strings.TrimSpace(line)
		if line == "" {
			continue
		}

		// Calculate brackets
		for _, char := range line {
			if char == '(' {
				inParentheses++
			} else if char == ')' {
				inParentheses--
			}
		}

		// If current line is not a complete definition, continue accumulating
		if currentColumn != "" {
			currentColumn += " " + line
		} else {
			currentColumn = line
		}

		// If brackets are paired and current line ends with comma or is the last line
		if inParentheses == 0 && (strings.HasSuffix(line, ",") || !strings.Contains(columnsStr[len(currentColumn):], ",")) {
			// Remove trailing comma
			currentColumn = strings.TrimSuffix(currentColumn, ",")

			// Parse column definition
			parts := strings.Fields(currentColumn)
			if len(parts) < 2 {
				continue
			}

			// Remove backticks from column name
			columnName := quote.Unwrap(parts[0])

			// Special handling for PRIMARY KEY definition
			if strings.ToUpper(parts[0]) == "PRIMARY" && strings.ToUpper(parts[1]) == "KEY" {
				currentColumn = ""
				continue
			}

			col := columnDef{
				Name:        columnName,
				Type:        parts[1],
				Constraints: parts[2:],
				Position:    position, // 設置欄位位置
			}
			columns = append(columns, col)
			position++ // 增加位置計數
			currentColumn = ""
		}
	}

	return &tableDef{
		Name:    tableName,
		Columns: columns,
	}, nil
}

// parseIndexes parses index definitions
func parseIndexes(indexes []string) map[string]*indexDef {
	result := make(map[string]*indexDef)
	for _, idx := range indexes {
		// Parse CREATE INDEX statement
		parts := strings.Fields(idx)
		if len(parts) < 6 { // CREATE [UNIQUE] INDEX name ON table (columns)
			continue
		}

		isUnique := strings.ToUpper(parts[1]) == "UNIQUE"
		startIdx := 2
		if isUnique {
			startIdx = 3
		}

		name := parts[startIdx]
		tableName := parts[startIdx+2]

		// Extract column names, handle content inside brackets
		columnsStr := idx[strings.Index(idx, "(")+1 : strings.LastIndex(idx, ")")]
		columns := strings.Split(columnsStr, ",")
		for i := range columns {
			columns[i] = strings.TrimSpace(columns[i])
		}

		// Remove possible extra semicolons
		for i := range columns {
			columns[i] = strings.TrimSuffix(columns[i], ";")
			columns[i] = strings.TrimSuffix(columns[i], ");")
		}

		// If index name starts with "idx_" and is duplicate, it's part of a composite index
		if existingIdx, ok := result[name]; ok {
			// Merge columns into existing index
			existingIdx.Columns = append(existingIdx.Columns, columns...)
		} else {
			result[name] = &indexDef{
				Name:      name,
				Columns:   columns,
				IsUnique:  isUnique,
				TableName: tableName,
			}
		}
	}

	// Clean up duplicate columns
	for _, idx := range result {
		idx.Columns = removeDuplicates(idx.Columns)
	}

	return result
}

// removeDuplicates removes duplicate column names
func removeDuplicates(elements []string) []string {
	seen := make(map[string]bool)
	result := make([]string, 0)

	for _, element := range elements {
		if !seen[element] {
			seen[element] = true
			result = append(result, element)
		}
	}
	return result
}

// compareColumns compares differences between two column definitions
func (m *migrator) compareColumns(tableName string, oldCols, newCols []columnDef) []alterOperation {
	var operations []alterOperation
	oldColMap := make(map[string]columnDef)
	newColMap := make(map[string]columnDef)

	// Build column mapping
	for _, col := range oldCols {
		oldColMap[col.Name] = col
	}
	for _, col := range newCols {
		newColMap[col.Name] = col
	}

	// Sort new columns by position
	sortedNewCols := make([]columnDef, len(newCols))
	copy(sortedNewCols, newCols)
	sort.Slice(sortedNewCols, func(i, j int) bool {
		return sortedNewCols[i].Position < sortedNewCols[j].Position
	})

	// Build column name to position mapping
	colPositionMap := make(map[string]int)
	for i, col := range sortedNewCols {
		colPositionMap[col.Name] = i
	}

	// 跟蹤當前操作中已添加的新欄位
	addedCols := make(map[string]bool)

	// 首先收集所有要增加的欄位及其位置信息
	addedColumns := []struct {
		col      columnDef
		position int
	}{}

	for name, newCol := range newColMap {
		if _, exists := oldColMap[name]; !exists {
			position := colPositionMap[name]
			addedColumns = append(addedColumns, struct {
				col      columnDef
				position int
			}{
				col:      newCol,
				position: position,
			})
		}
	}

	// 按位置排序要添加的欄位
	sort.Slice(addedColumns, func(i, j int) bool {
		return addedColumns[i].position < addedColumns[j].position
	})

	// 處理添加欄位
	for _, item := range addedColumns {
		newCol := item.col
		position := item.position

		// 尋找前一個欄位 - 可能是原有欄位或剛剛添加的欄位
		positionClause := "FIRST"
		for i := position - 1; i >= 0; i-- {
			if i < len(sortedNewCols) {
				prevCol := sortedNewCols[i]
				// 檢查前一個欄位是原有的或已在此操作中添加的
				if _, prevExistsInOld := oldColMap[prevCol.Name]; prevExistsInOld || addedCols[prevCol.Name] {
					positionClause = fmt.Sprintf("AFTER %s", m.quote.Wrap(prevCol.Name))
					break
				}
			}
		}

		operations = append(operations, alterOperation{
			Up: fmt.Sprintf("ALTER TABLE %s ADD COLUMN %s %s %s %s;",
				m.quote.Wrap(tableName), m.quote.Wrap(newCol.Name), newCol.Type, strings.Join(newCol.Constraints, " "), positionClause),
			Down: fmt.Sprintf("ALTER TABLE %s DROP COLUMN %s;",
				m.quote.Wrap(tableName), m.quote.Wrap(newCol.Name)),
		})

		// 記錄此欄位已添加
		addedCols[newCol.Name] = true
	}

	// 處理修改欄位
	for name, newCol := range newColMap {
		oldCol, exists := oldColMap[name]
		if exists && !compareColumnDef(oldCol, newCol) {
			operations = append(operations, alterOperation{
				Up: fmt.Sprintf("ALTER TABLE %s MODIFY COLUMN %s %s %s;",
					m.quote.Wrap(tableName), m.quote.Wrap(newCol.Name), newCol.Type, strings.Join(newCol.Constraints, " ")),
				Down: fmt.Sprintf("ALTER TABLE %s MODIFY COLUMN %s %s %s;",
					m.quote.Wrap(tableName), m.quote.Wrap(oldCol.Name), oldCol.Type, strings.Join(oldCol.Constraints, " ")),
			})
		}
	}

	// 處理刪除欄位
	if !m.conf.KeepDroppedColumn {
		sortedOldCols := make([]columnDef, len(oldCols))
		copy(sortedOldCols, oldCols)
		sort.Slice(sortedOldCols, func(i, j int) bool {
			return sortedOldCols[i].Position < sortedOldCols[j].Position
		})

		oldColPositionMap := make(map[string]int)
		for i, col := range sortedOldCols {
			oldColPositionMap[col.Name] = i
		}

		// 跟蹤當前操作中已添加的新欄位(用於DOWN操作)
		addedColsInDown := make(map[string]bool)

		// 首先收集所有要恢復的欄位及其位置信息
		deletedColumns := []struct {
			col      columnDef
			position int
		}{}

		for name, oldCol := range oldColMap {
			if _, exists := newColMap[name]; !exists {
				position := oldColPositionMap[name]
				deletedColumns = append(deletedColumns, struct {
					col      columnDef
					position int
				}{
					col:      oldCol,
					position: position,
				})
			}
		}

		// 按位置排序要恢復的欄位
		sort.Slice(deletedColumns, func(i, j int) bool {
			return deletedColumns[i].position < deletedColumns[j].position
		})

		// 為每個刪除的欄位生成操作
		for _, item := range deletedColumns {
			oldCol := item.col
			position := item.position

			// 生成 DOWN 語句，根據位置添加 AFTER 子句
			positionClause := "FIRST"
			for i := position - 1; i >= 0; i-- {
				prevColName := sortedOldCols[i].Name
				// 檢查前一個欄位是否存在於新表或已在此 DOWN 操作中添加
				if _, prevExistsInNew := newColMap[prevColName]; prevExistsInNew || addedColsInDown[prevColName] {
					positionClause = fmt.Sprintf("AFTER %s", m.quote.Wrap(prevColName))
					break
				}
			}

			operations = append(operations, alterOperation{
				Up: fmt.Sprintf("ALTER TABLE %s DROP COLUMN %s;",
					m.quote.Wrap(tableName), m.quote.Wrap(oldCol.Name)),
				Down: fmt.Sprintf("ALTER TABLE %s ADD COLUMN %s %s %s %s;",
					m.quote.Wrap(tableName), m.quote.Wrap(oldCol.Name), oldCol.Type, strings.Join(oldCol.Constraints, " "), positionClause),
			})

			// 記錄此欄位已在 DOWN 操作中添加
			addedColsInDown[oldCol.Name] = true
		}
	}

	return operations
}

// compareColumnDef compares if two column definitions are the same
func compareColumnDef(old, new columnDef) bool {
	if old.Type != new.Type {
		return false
	}
	if len(old.Constraints) != len(new.Constraints) {
		return false
	}
	for i, constraint := range old.Constraints {
		if constraint != new.Constraints[i] {
			return false
		}
	}
	return true
}

// compareIndexes compares index differences
func compareIndexes(oldIndexes, newIndexes []string) []alterOperation {
	var operations []alterOperation
	oldIndexMap := parseIndexes(oldIndexes)
	newIndexMap := parseIndexes(newIndexes)

	// Check added and modified indexes
	for name, newIdx := range newIndexMap {
		oldIdx, exists := oldIndexMap[name]
		if !exists {
			// New indexes
			operations = append(operations, alterOperation{
				Up:   newIdx.ToSQL(),
				Down: fmt.Sprintf("DROP INDEX %s ON %s;", name, newIdx.TableName),
			})
		} else {
			// Compare if index definition has changes
			if !compareIndexDef(oldIdx, newIdx) {
				operations = append(operations, alterOperation{
					Up: fmt.Sprintf("DROP INDEX %s ON %s;\n%s",
						name, newIdx.TableName, newIdx.ToSQL()),
					Down: fmt.Sprintf("DROP INDEX %s ON %s;\n%s",
						name, oldIdx.TableName, oldIdx.ToSQL()),
				})
			}
		}
	}

	// Check deleted indexes
	for name, oldIdx := range oldIndexMap {
		if _, exists := newIndexMap[name]; !exists {
			operations = append(operations, alterOperation{
				Up:   fmt.Sprintf("DROP INDEX %s ON %s;", name, oldIdx.TableName),
				Down: oldIdx.ToSQL(),
			})
		}
	}

	return operations
}

// compareIndexDef compares if two index definitions are the same
func compareIndexDef(old, new *indexDef) bool {
	if old.IsUnique != new.IsUnique {
		return false
	}
	if len(old.Columns) != len(new.Columns) {
		return false
	}

	// Sort columns before comparison to ensure order doesn't affect comparison
	oldCols := make([]string, len(old.Columns))
	newCols := make([]string, len(new.Columns))
	copy(oldCols, old.Columns)
	copy(newCols, new.Columns)

	sort.Strings(oldCols)
	sort.Strings(newCols)

	for i, col := range oldCols {
		if col != newCols[i] {
			return false
		}
	}
	return true
}<|MERGE_RESOLUTION|>--- conflicted
+++ resolved
@@ -382,17 +382,10 @@
 			upFilename = fmt.Sprintf("%d_create_%s.sql", timestamp, tableName)
 			if len(indexes) == 0 {
 				upContent = fmt.Sprintf("-- +goose Up\n%s\n\n-- +goose Down\nDROP TABLE IF EXISTS %s;\n",
-<<<<<<< HEAD
-					schema, quote(tableName, m.conf.QuoteChar))
-			} else {
-				upContent = fmt.Sprintf("-- +goose Up\n%s\n\n%s\n\n-- +goose Down\nDROP TABLE IF EXISTS %s;\n",
-					schema, joinStrings(indexes, "\n"), quote(tableName, m.conf.QuoteChar))
-=======
 					schema, m.quote.Wrap(tableName))
 			} else {
 				upContent = fmt.Sprintf("-- +goose Up\n%s\n\n%s\n\n-- +goose Down\nDROP TABLE IF EXISTS %s;\n",
 					schema, joinStrings(indexes, "\n"), m.quote.Wrap(tableName))
->>>>>>> 833c3290
 			}
 		case GolangMigrate:
 			upFilename = fmt.Sprintf("%d_create_%s.up.sql", timestamp, tableName)
@@ -403,11 +396,7 @@
 			}
 
 			downFilename = fmt.Sprintf("%d_create_%s.down.sql", timestamp, tableName)
-<<<<<<< HEAD
-			downContent = fmt.Sprintf("DROP TABLE IF EXISTS %s;", quote(tableName, m.conf.QuoteChar))
-=======
 			downContent = fmt.Sprintf("DROP TABLE IF EXISTS %s;", m.quote.Wrap(tableName))
->>>>>>> 833c3290
 		}
 	} else {
 		// Case of table modification
